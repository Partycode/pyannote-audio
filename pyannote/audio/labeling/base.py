--- conflicted
+++ resolved
@@ -3,7 +3,7 @@
 
 # The MIT License (MIT)
 
-# Copyright (c) 2016 CNRS
+# Copyright (c) 2016-2017 CNRS
 
 # Permission is hereby granted, free of charge, to any person obtaining a copy
 # of this software and associated documentation files (the "Software"), to deal
@@ -96,7 +96,7 @@
             self.labeling_.save_weights(weights, overwrite=overwrite)
 
     def fit(self, input_shape, design_labeling, generator,
-            samples_per_epoch, nb_epoch, loss='categorical_crossentropy', 
+            samples_per_epoch, nb_epoch, loss='categorical_crossentropy',
             optimizer='rmsprop', log_dir=None):
         """Train the model
 
@@ -133,7 +133,7 @@
         callbacks = []
 
         if log_dir is not None:
-            log = [('train', 'loss'), ('train', 'categorical_accuracy')]
+            log = [('train', 'loss'), ('train', 'accuracy')]
             callback = LoggingCallback(log_dir, log=log)
             callbacks.append(callback)
 
@@ -145,13 +145,8 @@
 
         self.labeling_ = design_labeling(input_shape)
         self.labeling_.compile(optimizer=optimizer,
-<<<<<<< HEAD
-                               loss='categorical_crossentropy',
-                               metrics=['categorical_accuracy'])
-=======
                                loss=loss,
                                metrics=['accuracy'])
->>>>>>> 395a71a3
 
         return self.labeling_.fit_generator(
             generator, samples_per_epoch, nb_epoch,
